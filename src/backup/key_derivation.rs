use anyhow::{bail, format_err, Context, Error};

use serde::{Deserialize, Serialize};

use crate::backup::{CryptConfig, Fingerprint};
use std::io::Write;
use std::path::Path;

use proxmox::tools::fs::{file_get_contents, replace_file, CreateOptions};
use proxmox::try_block;

use crate::api2::types::{KeyInfo, Kdf};

/// Key derivation function configuration
#[derive(Deserialize, Serialize, Clone, Debug)]
pub enum KeyDerivationConfig {
    Scrypt {
        n: u64,
        r: u64,
        p: u64,
        #[serde(with = "proxmox::tools::serde::bytes_as_base64")]
        salt: Vec<u8>,
    },
    PBKDF2 {
        iter: usize,
        #[serde(with = "proxmox::tools::serde::bytes_as_base64")]
        salt: Vec<u8>,
    },
}

impl KeyDerivationConfig {

    /// Derive a key from provided passphrase
    pub fn derive_key(&self, passphrase: &[u8]) -> Result<[u8; 32], Error> {

        let mut key = [0u8; 32];

        match self {
            KeyDerivationConfig::Scrypt { n, r, p, salt } => {
                // estimated scrypt memory usage is 128*r*n*p
                openssl::pkcs5::scrypt(
                    passphrase,
                    &salt,
                    *n, *r, *p,
                    1025*1024*1024,
                    &mut key,
                )?;

                Ok(key)
            }
            KeyDerivationConfig::PBKDF2 { iter, salt } => {

                 openssl::pkcs5::pbkdf2_hmac(
                    passphrase,
                    &salt,
                    *iter,
                    openssl::hash::MessageDigest::sha256(),
                    &mut key,
                )?;

                Ok(key)
            }
        }
    }
}

/// Encryption Key Configuration
///
/// We use this struct to store secret keys. When used with a key
/// derivation function, the key data is encrypted (AES-CGM), and you
/// need the password to restore the plain key.
#[derive(Deserialize, Serialize, Clone, Debug)]
pub struct KeyConfig {
    pub kdf: Option<KeyDerivationConfig>,
    #[serde(with = "proxmox::tools::serde::epoch_as_rfc3339")]
    pub created: i64,
    #[serde(with = "proxmox::tools::serde::epoch_as_rfc3339")]
    pub modified: i64,
    #[serde(with = "proxmox::tools::serde::bytes_as_base64")]
    pub data: Vec<u8>,
    #[serde(skip_serializing_if = "Option::is_none")]
    #[serde(default)]
    pub fingerprint: Option<Fingerprint>,
    /// Password hint
    #[serde(skip_serializing_if = "Option::is_none")]
    pub hint: Option<String>,
}

impl From<&KeyConfig> for KeyInfo {
    fn from(key_config: &KeyConfig) -> Self {
        Self {
            path: None,
            kdf: match key_config.kdf {
                Some(KeyDerivationConfig::PBKDF2 { .. }) => Kdf::PBKDF2,
                Some(KeyDerivationConfig::Scrypt { .. }) => Kdf::Scrypt,
                None => Kdf::None,
            },
            created: key_config.created,
            modified: key_config.modified,
            fingerprint: key_config
                .fingerprint
                .as_ref()
                .map(|fp| crate::tools::format::as_fingerprint(fp.bytes())),
            hint: key_config.hint.clone(),
        }
    }
}

impl KeyConfig  {

    /// Creates a new key using random data, protected by passphrase.
    pub fn new(passphrase: &[u8], kdf: Kdf) -> Result<([u8;32], Self), Error> {
        let mut key = [0u8; 32];
        proxmox::sys::linux::fill_with_random_data(&mut key)?;
        let key_config = Self::with_key(&key, passphrase, kdf)?;
        Ok((key, key_config))
    }

    /// Creates a new, unencrypted key.
    pub fn without_password(raw_key: [u8; 32]) -> Self {
        let created = proxmox::tools::time::epoch_i64();
        Self {
            kdf: None,
            created,
            modified: created,
            data: raw_key.to_vec(),
            fingerprint: None,
            hint: None,
        }
    }

    /// Creates a new instance, protect raw_key with passphrase.
    pub fn with_key(
        raw_key: &[u8],
        passphrase: &[u8],
        kdf: Kdf,
    ) -> Result<Self, Error> {

        if raw_key.len() != 32 {
            bail!("got strange key length ({} != 32)", raw_key.len())
        }

        let salt = proxmox::sys::linux::random_data(32)?;

        let kdf = match kdf {
            Kdf::Scrypt => KeyDerivationConfig::Scrypt {
                n: 65536,
                r: 8,
                p: 1,
                salt,
            },
            Kdf::PBKDF2 => KeyDerivationConfig::PBKDF2 {
                iter: 65535,
                salt,
            },
            Kdf::None => {
                bail!("No key derivation function specified");
            }
        };

        let derived_key = kdf.derive_key(passphrase)?;

        let cipher = openssl::symm::Cipher::aes_256_gcm();

        let iv = proxmox::sys::linux::random_data(16)?;
        let mut tag = [0u8; 16];

        let encrypted_key = openssl::symm::encrypt_aead(
            cipher,
            &derived_key,
            Some(&iv),
            b"",
            &raw_key,
            &mut tag,
        )?;

        let mut enc_data = vec![];
        enc_data.extend_from_slice(&iv);
        enc_data.extend_from_slice(&tag);
        enc_data.extend_from_slice(&encrypted_key);

        let created = proxmox::tools::time::epoch_i64();

        Ok(Self {
            kdf: Some(kdf),
            created,
            modified: created,
            data: enc_data,
            fingerprint: None,
            hint: None,
        })
    }

    /// Loads a KeyConfig from path
    pub fn load<P: AsRef<Path>>(path: P) -> Result<KeyConfig, Error> {
        let keydata = file_get_contents(path)?;
        let key_config: KeyConfig = serde_json::from_reader(&keydata[..])?;
        Ok(key_config)
    }

    /// Decrypt key to get raw key data.
    pub fn decrypt(
        &self,
        passphrase: &dyn Fn() -> Result<Vec<u8>, Error>,
    ) -> Result<([u8;32], i64, Fingerprint), Error> {

        let raw_data = &self.data;

        let key = if let Some(ref kdf) = self.kdf {

            let passphrase = passphrase()?;
            if passphrase.len() < 5 {
                bail!("Passphrase is too short!");
            }

            let derived_key = kdf.derive_key(&passphrase)?;

            if raw_data.len() < 32 {
                bail!("Unable to decrypt key - short data");
            }
            let iv = &raw_data[0..16];
            let tag = &raw_data[16..32];
            let enc_data = &raw_data[32..];

            let cipher = openssl::symm::Cipher::aes_256_gcm();

            openssl::symm::decrypt_aead(
                cipher,
                &derived_key,
                Some(&iv),
                b"",
                &enc_data,
                &tag,
            ).map_err(|err| {
                match self.hint {
                    Some(ref hint) => {
                        format_err!("Unable to decrypt key (password hint: {})", hint)
                    }
                    None => {
                        format_err!("Unable to decrypt key (wrong password?) - {}", err)
                    }
                }
            })?

        } else {
            raw_data.clone()
        };

        let mut result = [0u8; 32];
        result.copy_from_slice(&key);

        let crypt_config = CryptConfig::new(result.clone())?;
        let fingerprint = crypt_config.fingerprint();
        if let Some(ref stored_fingerprint) = self.fingerprint {
            if &fingerprint != stored_fingerprint {
                bail!(
                    "KeyConfig contains wrong fingerprint {}, contained key has fingerprint {}",
                    stored_fingerprint, fingerprint
                );
            }
        }

        Ok((result, self.created, fingerprint))
    }

    /// Store a KeyConfig to path
    pub fn store<P: AsRef<Path>>(&self, path: P, replace: bool) -> Result<(), Error> {

        let path: &Path = path.as_ref();

        let data = serde_json::to_string(self)?;

        try_block!({
            if replace {
                let mode = nix::sys::stat::Mode::S_IRUSR | nix::sys::stat::Mode::S_IWUSR;
                replace_file(path, data.as_bytes(), CreateOptions::new().perm(mode))?;
            } else {
                use std::os::unix::fs::OpenOptionsExt;

                let mut file = std::fs::OpenOptions::new()
                    .write(true)
                    .mode(0o0600)
                    .create_new(true)
                    .open(&path)?;

                file.write_all(data.as_bytes())?;
            }

<<<<<<< HEAD
            Ok(())
        }).map_err(|err: Error| format_err!("Unable to store key file {:?} - {}", path, err))?;

        Ok(())
=======
    let mut result = [0u8; 32];
    result.copy_from_slice(&key);

    let crypt_config = CryptConfig::new(result)?;
    let fingerprint = crypt_config.fingerprint();
    if let Some(ref stored_fingerprint) = key_config.fingerprint {
        if &fingerprint != stored_fingerprint {
            bail!(
                "KeyConfig contains wrong fingerprint {}, contained key has fingerprint {}",
                stored_fingerprint, fingerprint
            );
        }
>>>>>>> 8be65e34
    }
}

/// Loads a KeyConfig from path and decrypt it.
pub fn load_and_decrypt_key(
    path: &std::path::Path,
    passphrase: &dyn Fn() -> Result<Vec<u8>, Error>,
) -> Result<([u8;32], i64, Fingerprint), Error> {
    decrypt_key(&file_get_contents(&path)?, passphrase)
        .with_context(|| format!("failed to load decryption key from {:?}", path))
}

/// Decrypt a KeyConfig from raw keydata.
pub fn decrypt_key(
    mut keydata: &[u8],
    passphrase: &dyn Fn() -> Result<Vec<u8>, Error>,
) -> Result<([u8;32], i64, Fingerprint), Error> {
    let key_config: KeyConfig = serde_json::from_reader(&mut keydata)?;
    key_config.decrypt(passphrase)
}

/// RSA encrypt a KeyConfig using a public key
pub fn rsa_encrypt_key_config(
    rsa: openssl::rsa::Rsa<openssl::pkey::Public>,
    key: &KeyConfig,
) -> Result<Vec<u8>, Error> {
    let data = serde_json::to_string(key)?.as_bytes().to_vec();

    let mut buffer = vec![0u8; rsa.size() as usize];
    let len = rsa.public_encrypt(&data, &mut buffer, openssl::rsa::Padding::PKCS1)?;
    if len != buffer.len() {
        bail!("got unexpected length from rsa.public_encrypt().");
    }
    Ok(buffer)
}

/// RSA deccrypt a KeyConfig using a private key
pub fn rsa_decrypt_key_config(
    rsa: openssl::rsa::Rsa<openssl::pkey::Private>,
    key: &[u8],
    passphrase: &dyn Fn() -> Result<Vec<u8>, Error>,
) -> Result<([u8; 32], i64, Fingerprint), Error> {
    let mut buffer = vec![0u8; rsa.size() as usize];
    let decrypted = rsa
        .private_decrypt(key, &mut buffer, openssl::rsa::Padding::PKCS1)
        .map_err(|err| format_err!("failed to decrypt KeyConfig using RSA - {}", err))?;
    decrypt_key(&buffer[..decrypted], passphrase)
}

#[test]
fn encrypt_decrypt_test() -> Result<(), Error> {
    use openssl::bn::BigNum;

    // hard-coded RSA key to avoid RNG load
    let n = BigNum::from_dec_str("763297775503047285270249195475255390818773358873206395804367739392073195066702037300664538507287660511788773520960052020490020500131532096848837840341808263208238432840771609456175669299183585737297710099814398628316822920397690811697390531460556770185920171717205255045261184699028939408338685227311360280561223048029934992213591164033485740834987719043448066906674761591422028943934961140687347873900379335604823288576732038392698785999130614670054444889172406669687648738432457362496418067100853836965448514921778954255248154805294695304544857640397043149235605321195443660560591215396460879078079707598866525981810195613239506906019678159905700662365794059211182357495974678620101388841934629146959674859076053348229540838236896752745251734302737503775744293828247434369307467826891918526442390310055226655466835862319406221740752718258752129277114593279326227799698036058425261999904258111333276380007458144919278763944469942242338999234161147188585579934794573969834141472487673642778646170134259790130811461184848743147137198639341697548363179639042991358823669057297753206096865332303845149920379065177826748710006313272747133642274061146677367740923397358666767242901746171920401890395722806446280380164886804469750825832083").expect("converting to bignum failed");
    let e = BigNum::from_dec_str("65537").expect("converting to bignum failed");
    let d = BigNum::from_dec_str("19834537920284564853674022001226176519590018312725185651690468898251379391772488358073023011091610629897253174637151053464371346136136825929376853412608136964518211867003891708559549030570664609466682947037305962494828103719078802086159819263581307957743290849968728341884428605863043529798446388179368090663224786773806846388143274064254180335413340334940446739125488182098535411927937482988091512111514808559058456451259207186517021416246081401087976557460070014777577029793101223558164090029643622447657946212243306210181845486266030884899215596710196751196243890657122549917370139613045651724521564033154854414253451612565268626314358200247667906740226693180923631251719053819020017537699856142036238058103150388959616397059243552685604990510867544536282659146915388522812398795915840913802745825670833498941795568293354230962683054249223513028733221781409833526268687556063636480230666207346771664323325175723577540510559973905170578206847160551684632855673373061549848844186260938182413805301541655002820734307939021848604620517318497220269398148326924299176570233223593669359192722153811016413065311904503101005564780859010942238851216519088762587394817890851764597501374473176420295837906296738426781972820833509964922715585").expect("converting to bignum failed");
    let p = BigNum::from_dec_str("29509637001892646371585718218450720181675215968655693119622290166463846337874978909899277049204111617901784460858811114760264767076166751445502024396748257412446297522757119324882999179307561418697097464139952930737249422485899639568595470472222197161276683797577982497955467948265299386993875583089675892019886767032750524889582030672594405810531152141432362873209548569385820623081973262550874468619670422387868884561012170536839449407663630232422905779693831681822257822783504983493794208329832510955061326579888576047912149807967610736616238778237407615015312695567289456675371922184276823263863231190560557676339").expect("converting to bignum failed");
    let q = BigNum::from_dec_str("25866050993920799422553175902510303878636288340476152724026122959148470649546748310678170203350410878157245623372422271950639190884394436256045773535202161325882791039345330048364703416719823181485853395688815455066122599160191671526435061804017559815713791273329637690511813515454721229797045837580571003198471014420883727461348135261877384657284061678787895040009197824032371314493780688519536250146270701914875469190776765810821706480996720025323321483843112182646061748043938180130013308823672610860230340094502643614566152670758944502783858455501528490806234504795239898001698524105646533910560293336400403204897").expect("converting to bignum failed");
    let dmp1 = BigNum::from_dec_str("21607770579166338313924278588690558922108583912962897316392792781303188398339022047518905458553289108745759383366535358272664077428797321640702979183532285223743426240475893650342331272664468275332046219832278884297711602396407401980831582724583041600551528176116883960387063733484217876666037528133838392148714866050744345765006980605100330287254053877398358630385580919903058731105447806937933747350668236714360621211130384969129674812319182867594036995223272269821421615266717078107026511273509659211002684589097654567453625356436054504001404801715927134738465685565147724902539753143706245247513141254140715042985").expect("converting to bignum failed");
    let dmq1 = BigNum::from_dec_str("294824909477987048059069264677589712640818276551195295555907561384926187881828905626998384758270243160099828809057470393016578048898219996082612765778049262408020582364022789357590879232947921274546172186391582540158896220038500063021605980859684104892476037676079761887366292263067835858498149757735119694054623308549371262243115446856316376077501168409517640338844786525965200908293851935915491689568704919822573134038943559526432621897623477713604851434011395096458613085567264607124524187730342254186063812054159860538030670385536895853938115358646898433438472543479930479076991585011794266310458811393428158049").expect("converting to bignum failed");
    let iqmp = BigNum::from_dec_str("19428066064824171668277167138275898936765006396600005071379051329779053619544399695639107933588871625444213173194462077344726482973273922001955114108600584475883837715007613468112455972196002915686862701860412263935895363086514864873592142686096117947515832613228762197577036084559813332497101195090727973644165586960538914545531208630624795512138060798977135902359295307626262953373309121954863020224150277262533638440848025788447039555055470985052690506486164836957350781708784380677438638580158751807723730202286612196281022183410822668814233870246463721184575820166925259871133457423401827024362448849298618281053").expect("converting to bignum failed");
    let public =
        openssl::rsa::Rsa::from_public_components(n.to_owned().unwrap(), e.to_owned().unwrap())
            .expect("creating hard-coded RSA public key instance failed");
    let private = openssl::rsa::Rsa::from_private_components(n, e, d, p, q, dmp1, dmq1, iqmp)
        .expect("creating hard-coded RSA key instance failed");

    let passphrase = || -> Result<Vec<u8>, Error> { Ok(Vec::new()) };

    let key = KeyConfig {
        kdf: None,
        created: proxmox::tools::time::epoch_i64(),
        modified: proxmox::tools::time::epoch_i64(),
        data: (0u8..32u8).collect(),
        fingerprint: Some(Fingerprint::new([
            14, 171, 212, 70, 11, 110, 185, 202, 52, 80, 35, 222, 226, 183, 120, 199, 144, 229, 74,
            22, 131, 185, 101, 156, 10, 87, 174, 25, 144, 144, 21, 155,
        ])),
        hint: None,
    };

    let encrypted = rsa_encrypt_key_config(public, &key).expect("encryption failed");
    let (decrypted, created, fingerprint) =
        rsa_decrypt_key_config(private, &encrypted, &passphrase)
            .expect("decryption failed");

    assert_eq!(key.created, created);
    assert_eq!(key.data, decrypted);
    assert_eq!(key.fingerprint, Some(fingerprint));

    Ok(())
}

#[test]
fn fingerprint_checks() -> Result<(), Error> {
    let key = KeyConfig {
        kdf: None,
        created: proxmox::tools::time::epoch_i64(),
        modified: proxmox::tools::time::epoch_i64(),
        data: (0u8..32u8).collect(),
        fingerprint: Some(Fingerprint::new([0u8; 32])), // wrong FP
        hint: None,
    };

    let expected_fingerprint = Fingerprint::new([
            14, 171, 212, 70, 11, 110, 185, 202, 52, 80, 35, 222, 226, 183, 120, 199, 144, 229, 74,
            22, 131, 185, 101, 156, 10, 87, 174, 25, 144, 144, 21, 155,
        ]);

    let mut data = serde_json::to_vec(&key).expect("encoding KeyConfig failed");
    decrypt_key(&mut data, &{ || { Ok(Vec::new()) }}).expect_err("decoding KeyConfig with wrong fingerprint worked");

    let key = KeyConfig {
        kdf: None,
        created: proxmox::tools::time::epoch_i64(),
        modified: proxmox::tools::time::epoch_i64(),
        data: (0u8..32u8).collect(),
        fingerprint: None,
        hint: None,
    };


    let mut data = serde_json::to_vec(&key).expect("encoding KeyConfig failed");
    let (key_data, created, fingerprint) = decrypt_key(&mut data, &{ || { Ok(Vec::new()) }}).expect("decoding KeyConfig without fingerprint failed");

    assert_eq!(key.data, key_data);
    assert_eq!(key.created, created);
    assert_eq!(expected_fingerprint, fingerprint);

    Ok(())
}<|MERGE_RESOLUTION|>--- conflicted
+++ resolved
@@ -286,25 +286,10 @@
                 file.write_all(data.as_bytes())?;
             }
 
-<<<<<<< HEAD
             Ok(())
         }).map_err(|err: Error| format_err!("Unable to store key file {:?} - {}", path, err))?;
 
         Ok(())
-=======
-    let mut result = [0u8; 32];
-    result.copy_from_slice(&key);
-
-    let crypt_config = CryptConfig::new(result)?;
-    let fingerprint = crypt_config.fingerprint();
-    if let Some(ref stored_fingerprint) = key_config.fingerprint {
-        if &fingerprint != stored_fingerprint {
-            bail!(
-                "KeyConfig contains wrong fingerprint {}, contained key has fingerprint {}",
-                stored_fingerprint, fingerprint
-            );
-        }
->>>>>>> 8be65e34
     }
 }
 
