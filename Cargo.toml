[package]
name = "proxmox-backup"
version = "1.0.13"
authors = [
    "Dietmar Maurer <dietmar@proxmox.com>",
    "Dominik Csapak <d.csapak@proxmox.com>",
    "Christian Ebner <c.ebner@proxmox.com>",
    "Fabian Grünbichler <f.gruenbichler@proxmox.com>",
    "Stefan Reiter <s.reiter@proxmox.com>",
    "Thomas Lamprecht <t.lamprecht@proxmox.com>",
    "Wolfgang Bumiller <w.bumiller@proxmox.com>",
    "Proxmox Support Team <support@proxmox.com>",
]
edition = "2018"
license = "AGPL-3"
description = "Proxmox Backup"
homepage = "https://www.proxmox.com"

exclude = [ "build", "debian", "tests/catar_data/test_symlink/symlink1"]

[lib]
name = "proxmox_backup"
path = "src/lib.rs"

[dependencies]
apt-pkg-native = "0.3.2"
base64 = "0.12"
bitflags = "1.2.1"
bytes = "1.0"
crc32fast = "1"
endian_trait = { version = "0.6", features = ["arrays"] }
anyhow = "1.0"
futures = "0.3"
h2 = { version = "0.3", features = [ "stream" ] }
handlebars = "3.0"
http = "0.2"
hyper = { version = "0.14", features = [ "full" ] }
lazy_static = "1.4"
libc = "0.2"
log = "0.4"
nix = "0.19.1"
num-traits = "0.2"
once_cell = "1.3.1"
openssl = "0.10"
pam = "0.7"
pam-sys = "0.5"
percent-encoding = "2.1"
pin-utils = "0.1.0"
pin-project = "1.0"
#pathpatterns = "0.1.2"
pathpatterns = { path = "../pathpatterns" }
#proxmox = { version = "0.11.0", features = [ "sortable-macro", "api-macro", "websocket" ] }
#proxmox = { git = "git://git.proxmox.com/git/proxmox", version = "0.1.2", features = [ "sortable-macro", "api-macro" ] }
<<<<<<< HEAD
proxmox = { path = "../proxmox/proxmox", features = [ "sortable-macro", "api-macro", "websocket" ] }
#proxmox-fuse = "0.1.1"
proxmox-fuse = { path = "../proxmox-fuse" }
#pxar = { version = "0.9.0", features = [ "tokio-io" ] }
pxar = { path = "../pxar", features = [ "tokio-io" ] }
=======
#proxmox = { path = "../proxmox/proxmox", features = [ "sortable-macro", "api-macro", "websocket" ] }
proxmox-fuse = "0.1.1"
pxar = { version = "0.10.1", features = [ "tokio-io" ] }
#pxar = { path = "../pxar", features = [ "tokio-io" ] }
>>>>>>> a417c8a9
regex = "1.2"
rustyline = "7"
serde = { version = "1.0", features = ["derive"] }
serde_json = "1.0"
siphasher = "0.3"
syslog = "4.0"
tokio = { version = "1.0", features = [ "fs", "io-util", "macros", "net", "parking_lot", "process", "rt", "rt-multi-thread", "signal", "time" ] }
tokio-openssl = "0.6.1"
tokio-stream = "0.1.0"
tokio-util = { version = "0.6", features = [ "codec" ] }
tower-service = "0.3.0"
udev = ">= 0.3, <0.5"
url = "2.1"
#valgrind_request = { git = "https://github.com/edef1c/libvalgrind_request", version = "1.1.0", optional = true }
walkdir = "2"
webauthn-rs = "0.2.5"
xdg = "2.2"
zstd = { version = "0.4", features = [ "bindgen" ] }
nom = "5.1"
crossbeam-channel = "0.5"

[features]
default = []
#valgrind = ["valgrind_request"]<|MERGE_RESOLUTION|>--- conflicted
+++ resolved
@@ -51,18 +51,11 @@
 pathpatterns = { path = "../pathpatterns" }
 #proxmox = { version = "0.11.0", features = [ "sortable-macro", "api-macro", "websocket" ] }
 #proxmox = { git = "git://git.proxmox.com/git/proxmox", version = "0.1.2", features = [ "sortable-macro", "api-macro" ] }
-<<<<<<< HEAD
 proxmox = { path = "../proxmox/proxmox", features = [ "sortable-macro", "api-macro", "websocket" ] }
 #proxmox-fuse = "0.1.1"
 proxmox-fuse = { path = "../proxmox-fuse" }
 #pxar = { version = "0.9.0", features = [ "tokio-io" ] }
 pxar = { path = "../pxar", features = [ "tokio-io" ] }
-=======
-#proxmox = { path = "../proxmox/proxmox", features = [ "sortable-macro", "api-macro", "websocket" ] }
-proxmox-fuse = "0.1.1"
-pxar = { version = "0.10.1", features = [ "tokio-io" ] }
-#pxar = { path = "../pxar", features = [ "tokio-io" ] }
->>>>>>> a417c8a9
 regex = "1.2"
 rustyline = "7"
 serde = { version = "1.0", features = ["derive"] }
