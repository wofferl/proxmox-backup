[package]
name = "proxmox-backup"
version = "1.1.8"
authors = [
    "Dietmar Maurer <dietmar@proxmox.com>",
    "Dominik Csapak <d.csapak@proxmox.com>",
    "Christian Ebner <c.ebner@proxmox.com>",
    "Fabian Grünbichler <f.gruenbichler@proxmox.com>",
    "Stefan Reiter <s.reiter@proxmox.com>",
    "Thomas Lamprecht <t.lamprecht@proxmox.com>",
    "Wolfgang Bumiller <w.bumiller@proxmox.com>",
    "Proxmox Support Team <support@proxmox.com>",
]
edition = "2018"
license = "AGPL-3"
description = "Proxmox Backup"
homepage = "https://www.proxmox.com"
build = "build.rs"

exclude = [ "build", "debian", "tests/catar_data/test_symlink/symlink1"]

[lib]
name = "proxmox_backup"
path = "src/lib.rs"

[dependencies]
apt-pkg-native = "0.3.2"
base64 = "0.12"
bitflags = "1.2.1"
bytes = "1.0"
crc32fast = "1"
endian_trait = { version = "0.6", features = ["arrays"] }
env_logger = "0.7"
flate2 = "1.0"
anyhow = "1.0"
foreign-types = "0.3"
thiserror = "1.0"
futures = "0.3"
h2 = { version = "0.3", features = [ "stream" ] }
handlebars = "3.0"
http = "0.2"
hyper = { version = "0.14", features = [ "full" ] }
lazy_static = "1.4"
libc = "0.2"
log = "0.4"
nix = "0.19.1"
num-traits = "0.2"
once_cell = "1.3.1"
openssl = "0.10"
pam = "0.7"
pam-sys = "0.5"
percent-encoding = "2.1"
pin-utils = "0.1.0"
pin-project = "1.0"
<<<<<<< HEAD
#pathpatterns = "0.1.2"
pathpatterns = { path = "../pathpatterns" }
#proxmox = { version = "0.11.1", features = [ "sortable-macro", "api-macro", "websocket" ] }
#proxmox = { git = "git://git.proxmox.com/git/proxmox", version = "0.1.2", features = [ "sortable-macro", "api-macro" ] }
proxmox = { path = "../proxmox/proxmox", features = [ "sortable-macro", "api-macro", "websocket" ] }
#proxmox-fuse = "0.1.1"
proxmox-fuse = { path = "../proxmox-fuse" }
#pxar = { version = "0.10.1", features = [ "tokio-io" ] }
pxar = { path = "../pxar", features = [ "tokio-io" ] }
=======
pathpatterns = "0.1.2"
proxmox = { version = "0.11.5", features = [ "sortable-macro", "api-macro" ] }
#proxmox = { git = "git://git.proxmox.com/git/proxmox", version = "0.1.2", features = [ "sortable-macro", "api-macro" ] }
#proxmox = { path = "../proxmox/proxmox", features = [ "sortable-macro", "api-macro" ] }
proxmox-fuse = "0.1.1"
proxmox-http = { version = "0.2.1", features = [ "client", "http-helpers", "websocket" ] }
#proxmox-http = { version = "0.2.0", path = "../proxmox/proxmox-http", features = [ "client", "http-helpers", "websocket" ] }
pxar = { version = "0.10.1", features = [ "tokio-io" ] }
#pxar = { path = "../pxar", features = [ "tokio-io" ] }
>>>>>>> 7cb2ebba
regex = "1.2"
rustyline = "7"
serde = { version = "1.0", features = ["derive"] }
serde_json = "1.0"
siphasher = "0.3"
syslog = "4.0"
tokio = { version = "1.0", features = [ "fs", "io-util", "io-std", "macros", "net", "parking_lot", "process", "rt", "rt-multi-thread", "signal", "time" ] }
tokio-openssl = "0.6.1"
tokio-stream = "0.1.0"
tokio-util = { version = "0.6", features = [ "codec", "io" ] }
tower-service = "0.3.0"
udev = ">= 0.3, <0.5"
url = "2.1"
#valgrind_request = { git = "https://github.com/edef1c/libvalgrind_request", version = "1.1.0", optional = true }
walkdir = "2"
webauthn-rs = "0.2.5"
xdg = "2.2"
zstd = { version = "0.4", features = [ "bindgen" ] }
nom = "5.1"
crossbeam-channel = "0.5"

#proxmox-acme-rs = "0.2.1"
proxmox-acme-rs = { path = "../proxmox-acme-rs" }

[features]
default = []
#valgrind = ["valgrind_request"]<|MERGE_RESOLUTION|>--- conflicted
+++ resolved
@@ -52,27 +52,17 @@
 percent-encoding = "2.1"
 pin-utils = "0.1.0"
 pin-project = "1.0"
-<<<<<<< HEAD
 #pathpatterns = "0.1.2"
 pathpatterns = { path = "../pathpatterns" }
-#proxmox = { version = "0.11.1", features = [ "sortable-macro", "api-macro", "websocket" ] }
+#proxmox = { version = "0.11.5", features = [ "sortable-macro", "api-macro" ] }
 #proxmox = { git = "git://git.proxmox.com/git/proxmox", version = "0.1.2", features = [ "sortable-macro", "api-macro" ] }
-proxmox = { path = "../proxmox/proxmox", features = [ "sortable-macro", "api-macro", "websocket" ] }
+proxmox = { path = "../proxmox/proxmox", features = [ "sortable-macro", "api-macro" ] }
 #proxmox-fuse = "0.1.1"
 proxmox-fuse = { path = "../proxmox-fuse" }
+#proxmox-http = { version = "0.2.1", features = [ "client", "http-helpers", "websocket" ] }
+proxmox-http = { version = "0.2.1", path = "../proxmox/proxmox-http", features = [ "client", "http-helpers", "websocket" ] }
 #pxar = { version = "0.10.1", features = [ "tokio-io" ] }
 pxar = { path = "../pxar", features = [ "tokio-io" ] }
-=======
-pathpatterns = "0.1.2"
-proxmox = { version = "0.11.5", features = [ "sortable-macro", "api-macro" ] }
-#proxmox = { git = "git://git.proxmox.com/git/proxmox", version = "0.1.2", features = [ "sortable-macro", "api-macro" ] }
-#proxmox = { path = "../proxmox/proxmox", features = [ "sortable-macro", "api-macro" ] }
-proxmox-fuse = "0.1.1"
-proxmox-http = { version = "0.2.1", features = [ "client", "http-helpers", "websocket" ] }
-#proxmox-http = { version = "0.2.0", path = "../proxmox/proxmox-http", features = [ "client", "http-helpers", "websocket" ] }
-pxar = { version = "0.10.1", features = [ "tokio-io" ] }
-#pxar = { path = "../pxar", features = [ "tokio-io" ] }
->>>>>>> 7cb2ebba
 regex = "1.2"
 rustyline = "7"
 serde = { version = "1.0", features = ["derive"] }
